
<!DOCTYPE html>

<html>
  <head>
    <meta charset="utf-8" />
    <meta name="viewport" content="width=device-width, initial-scale=1.0" /><meta name="generator" content="Docutils 0.17.1: http://docutils.sourceforge.net/" />

    <title>Noise and the Quantum Circuit Model &#8212; pytket user manual</title>
    
  <!-- Loaded before other Sphinx assets -->
  <link href="_static/styles/theme.css?digest=1999514e3f237ded88cf" rel="stylesheet">
<link href="_static/styles/pydata-sphinx-theme.css?digest=1999514e3f237ded88cf" rel="stylesheet">

    
  <link rel="stylesheet"
    href="_static/vendor/fontawesome/5.13.0/css/all.min.css">
  <link rel="preload" as="font" type="font/woff2" crossorigin
    href="_static/vendor/fontawesome/5.13.0/webfonts/fa-solid-900.woff2">
  <link rel="preload" as="font" type="font/woff2" crossorigin
    href="_static/vendor/fontawesome/5.13.0/webfonts/fa-brands-400.woff2">

    <link rel="stylesheet" type="text/css" href="_static/pygments.css" />
    <link rel="stylesheet" href="_static/styles/sphinx-book-theme.css?digest=5115cc725059bd94278eecd172e13a965bf8f5a9" type="text/css" />
    <link rel="stylesheet" type="text/css" href="_static/jupyter-sphinx.css" />
    <link rel="stylesheet" type="text/css" href="_static/thebelab.css" />
    <link rel="stylesheet" type="text/css" href="_static/copybutton.css" />
    <link rel="stylesheet" type="text/css" href="_static/custom.css" />
    
  <!-- Pre-loaded scripts that we'll load fully later -->
  <link rel="preload" as="script" href="_static/scripts/pydata-sphinx-theme.js?digest=1999514e3f237ded88cf">

    <script data-url_root="./" id="documentation_options" src="_static/documentation_options.js"></script>
    <script src="_static/jquery.js"></script>
    <script src="_static/underscore.js"></script>
    <script src="_static/doctools.js"></script>
    <script src="_static/thebelab-helper.js"></script>
    <script src="_static/clipboard.min.js"></script>
    <script src="_static/copybutton.js"></script>
    <script src="_static/scripts/sphinx-book-theme.js?digest=9c920249402e914e316237a7dbc6769907cce411"></script>
    <script src="https://cdnjs.cloudflare.com/ajax/libs/require.js/2.3.4/require.min.js"></script>
    <script src="https://cdn.jsdelivr.net/npm/@jupyter-widgets/html-manager@^1.0.1/dist/embed-amd.js"></script>
    <script async="async" src="https://cdn.jsdelivr.net/npm/mathjax@3/es5/tex-mml-chtml.js"></script>
    <link rel="index" title="Index" href="genindex.html" />
    <link rel="search" title="Search" href="search.html" />
    <link rel="next" title="Assertion" href="manual_assertion.html" />
    <link rel="prev" title="Compilation" href="manual_compiler.html" />
    <meta name="viewport" content="width=device-width, initial-scale=1" />
    <meta name="docsearch:language" content="None">
    

    <!-- Google Analytics -->
    
  </head>
  <body data-spy="scroll" data-target="#bd-toc-nav" data-offset="60">
<!-- Checkboxes to toggle the left sidebar -->
<input type="checkbox" class="sidebar-toggle" name="__navigation" id="__navigation" aria-label="Toggle navigation sidebar">
<label class="overlay overlay-navbar" for="__navigation">
    <div class="visually-hidden">Toggle navigation sidebar</div>
</label>
<!-- Checkboxes to toggle the in-page toc -->
<input type="checkbox" class="sidebar-toggle" name="__page-toc" id="__page-toc" aria-label="Toggle in-page Table of Contents">
<label class="overlay overlay-pagetoc" for="__page-toc">
    <div class="visually-hidden">Toggle in-page Table of Contents</div>
</label>
<!-- Headers at the top -->
<div class="announcement header-item noprint"></div>
<div class="header header-item noprint"></div>

    
    <div class="container-fluid" id="banner"></div>

    

    <div class="container-xl">
      <div class="row">
          
<!-- Sidebar -->
<div class="bd-sidebar noprint" id="site-navigation">
    <div class="bd-sidebar__content">
        <div class="bd-sidebar__top"><div class="navbar-brand-box">
    <a class="navbar-brand text-wrap" href="index.html">
      
        <!-- `logo` is deprecated in Sphinx 4.0, so remove this when we stop supporting 3 -->
        
      
      
      <img src="_static/Quantinuum_logo.png" class="logo" alt="logo">
      
      
      <h1 class="site-logo" id="site-title">pytket user manual</h1>
      
    </a>
</div><form class="bd-search d-flex align-items-center" action="search.html" method="get">
  <i class="icon fas fa-search"></i>
  <input type="search" class="form-control" name="q" id="search-input" placeholder="Search the docs ..." aria-label="Search the docs ..." autocomplete="off" >
</form><nav class="bd-links" id="bd-docs-nav" aria-label="Main">
    <div class="bd-toc-item active">
        <p aria-level="2" class="caption" role="heading">
 <span class="caption-text">
  Manual Sections:
 </span>
</p>
<ul class="current nav bd-sidenav">
 <li class="toctree-l1">
  <a class="reference internal" href="manual_intro.html">
   What is tket?
  </a>
 </li>
 <li class="toctree-l1">
  <a class="reference internal" href="manual_circuit.html">
   Circuit Construction
  </a>
 </li>
 <li class="toctree-l1">
  <a class="reference internal" href="manual_backend.html">
   Running on Backends
  </a>
 </li>
 <li class="toctree-l1">
  <a class="reference internal" href="manual_compiler.html">
   Compilation
  </a>
 </li>
 <li class="toctree-l1 current active">
  <a class="current reference internal" href="#">
   Noise and the Quantum Circuit Model
  </a>
 </li>
 <li class="toctree-l1">
  <a class="reference internal" href="manual_assertion.html">
   Assertion
  </a>
 </li>
</ul>
<p aria-level="2" class="caption" role="heading">
 <span class="caption-text">
  More Documentation:
 </span>
</p>
<ul class="nav bd-sidenav">
 <li class="toctree-l1">
  <a class="reference external" href="https://cqcl.github.io/tket/pytket/api/">
   pytket
  </a>
 </li>
 <li class="toctree-l1">
  <a class="reference external" href="https://cqcl.github.io/pytket-extensions/api/index.html">
   Extensions
  </a>
 </li>
 <li class="toctree-l1">
  <a class="reference external" href="https://github.com/CQCL/pytket/tree/main/examples">
   Example notebooks
  </a>
 </li>
</ul>

    </div>
</nav></div>
        <div class="bd-sidebar__bottom">
             <!-- To handle the deprecated key -->
            
            <div class="navbar_extra_footer">
            Theme by the <a href="https://ebp.jupyterbook.org">Executable Book Project</a>
            </div>
            
        </div>
    </div>
    <div id="rtd-footer-container"></div>
</div>


          


          
<!-- A tiny helper pixel to detect if we've scrolled -->
<div class="sbt-scroll-pixel-helper"></div>
<!-- Main content -->
<div class="col py-0 content-container">
    
    <div class="header-article row sticky-top noprint">
        



<div class="col py-1 d-flex header-article-main">
    <div class="header-article__left">
        
        <label for="__navigation"
  class="headerbtn"
  data-toggle="tooltip"
data-placement="right"
title="Toggle navigation"
>
  

<span class="headerbtn__icon-container">
  <i class="fas fa-bars"></i>
  </span>

</label>

        
    </div>
    <div class="header-article__right">
<button onclick="toggleFullScreen()"
  class="headerbtn"
  data-toggle="tooltip"
data-placement="bottom"
title="Fullscreen mode"
>
  

<span class="headerbtn__icon-container">
  <i class="fas fa-expand"></i>
  </span>

</button>

<div class="menu-dropdown menu-dropdown-repository-buttons">
  <button class="headerbtn menu-dropdown__trigger"
      aria-label="Source repositories">
      <i class="fab fa-github"></i>
  </button>
  <div class="menu-dropdown__content">
    <ul>
      <li>
        <a href="https://github.com/CQCL/tket"
   class="headerbtn"
   data-toggle="tooltip"
data-placement="left"
title="Source repository"
>
  

<span class="headerbtn__icon-container">
  <i class="fab fa-github"></i>
  </span>
<span class="headerbtn__text-container">repository</span>
</a>

      </li>
      
      <li>
        <a href="https://github.com/CQCL/tket/issues/new?title=Issue%20on%20page%20%2Fmanual_noise.html&body=Your%20issue%20content%20here."
   class="headerbtn"
   data-toggle="tooltip"
data-placement="left"
title="Open an issue"
>
  

<span class="headerbtn__icon-container">
  <i class="fas fa-lightbulb"></i>
  </span>
<span class="headerbtn__text-container">open issue</span>
</a>

      </li>
      
    </ul>
  </div>
</div>

<div class="menu-dropdown menu-dropdown-download-buttons">
  <button class="headerbtn menu-dropdown__trigger"
      aria-label="Download this page">
      <i class="fas fa-download"></i>
  </button>
  <div class="menu-dropdown__content">
    <ul>
      <li>
        <a href="_sources/manual_noise.rst.txt"
   class="headerbtn"
   data-toggle="tooltip"
data-placement="left"
title="Download source file"
>
  

<span class="headerbtn__icon-container">
  <i class="fas fa-file"></i>
  </span>
<span class="headerbtn__text-container">.rst</span>
</a>

      </li>
      
      <li>
        
<button onclick="printPdf(this)"
  class="headerbtn"
  data-toggle="tooltip"
data-placement="left"
title="Print to PDF"
>
  

<span class="headerbtn__icon-container">
  <i class="fas fa-file-pdf"></i>
  </span>
<span class="headerbtn__text-container">.pdf</span>
</button>

      </li>
      
    </ul>
  </div>
</div>
<label for="__page-toc"
  class="headerbtn headerbtn-page-toc"
  
>
  

<span class="headerbtn__icon-container">
  <i class="fas fa-list"></i>
  </span>

</label>

    </div>
</div>

<!-- Table of contents -->
<div class="col-md-3 bd-toc show noprint">
    <div class="tocsection onthispage pt-5 pb-3">
        <i class="fas fa-list"></i> Contents
    </div>
    <nav id="bd-toc-nav" aria-label="Page">
        <ul class="visible nav section-nav flex-column">
 <li class="toc-h2 nav-item toc-entry">
  <a class="reference internal nav-link" href="#noise-aware-mapping">
   Noise Aware Mapping
  </a>
 </li>
 <li class="toc-h2 nav-item toc-entry">
  <a class="reference internal nav-link" href="#noise-tailoring-methods">
   Noise Tailoring Methods
  </a>
 </li>
 <li class="toc-h2 nav-item toc-entry">
  <a class="reference internal nav-link" href="#spam-mitigation">
   SPAM Mitigation
  </a>
 </li>
</ul>

    </nav>
</div>
    </div>
    <div class="article row">
        <div class="col pl-md-3 pl-lg-5 content-container">
            <!-- Table of contents that is only displayed when printing the page -->
            <div id="jb-print-docs-body" class="onlyprint">
                <h1>Noise and the Quantum Circuit Model</h1>
                <!-- Table of contents -->
                <div id="print-main-content">
                    <div id="jb-print-toc">
                        
                        <div>
                            <h2> Contents </h2>
                        </div>
                        <nav aria-label="Page">
                            <ul class="visible nav section-nav flex-column">
 <li class="toc-h2 nav-item toc-entry">
  <a class="reference internal nav-link" href="#noise-aware-mapping">
   Noise Aware Mapping
  </a>
 </li>
 <li class="toc-h2 nav-item toc-entry">
  <a class="reference internal nav-link" href="#noise-tailoring-methods">
   Noise Tailoring Methods
  </a>
 </li>
 <li class="toc-h2 nav-item toc-entry">
  <a class="reference internal nav-link" href="#spam-mitigation">
   SPAM Mitigation
  </a>
 </li>
</ul>

                        </nav>
                    </div>
                </div>
            </div>
            <main id="main-content" role="main">
                
              <div>
                
  <section id="noise-and-the-quantum-circuit-model">
<h1>Noise and the Quantum Circuit Model<a class="headerlink" href="#noise-and-the-quantum-circuit-model" title="Permalink to this headline">#</a></h1>
<p>NISQ era devices are characterised as having high error rates, meaning the effect of running quantum circuits on these devices is that states are commonly dominated by noise. This is usually to the extent that even for circuits with very few gates, significant errors are accrued quickly enough that the returned results are unusable.</p>
<p>Compilation of quantum circuits does not have a unique solution. Typically compilation strategies are designed to produce quantum circuits that implement the same logical circuit with fewer total gates and so have less opportunity to accrue errors. Understanding which quantum operations will lead to excessive noise accumulation in devices can help design compilation strategies to reduce this noise. Examples of this are circuit optimistation strategies that target the removal of multi-qubit gates as they typically have worse error rates than single-qubit gates, or designing circuit routing methods that introduce fewer total swap gates when conforming circuits to some device connectivity.</p>
<p>Given the range of types of quantum devices available and their individual noise profiles, more precise characterisations of where noise accumulates in devices can aid in designing techniques for suppressing specific or general noise - <code class="docutils literal notranslate"><span class="pre">pytket</span></code> has several such techniques available.</p>
<p>Noise in the quantum circuit model can be viewed as the distance between the expected distribution of measurement outcomes from a quantum state and the distribution returned by the process of repeatedly sampling shots. While some compilation methods aim to reduce this distance by the optimisation of some other metric, such as the number of occurrences of a given device’s multi-qubit primitives, the discussed techniques are explicitly designed to modify the returned distribution favourably by dealing directly with noise levels.</p>
<section id="noise-aware-mapping">
<h2>Noise Aware Mapping<a class="headerlink" href="#noise-aware-mapping" title="Permalink to this headline">#</a></h2>
<p>Many quantum devices place limits on which qubits can
interact, with these limitations being determined by the device architecture.
When compiling a circuit to run on one of these devices, the circuit
must be modified to fit the architecture, a process described in the
previous chapter under <a class="reference internal" href="manual_compiler.html#compiler-placement"><span class="std std-ref">Placement</span></a> and
<a class="reference internal" href="manual_compiler.html#compiler-routing"><span class="std std-ref">Mapping</span></a>.</p>
<p>In addition, the noise present in NISQ devices typically varies across
the architecture, with different qubits and couplings experiencing
different error rates, which may also vary depending on the operation
being performed.  To complicate matters further, these characteristics
vary over time, a phenomenon commonly referred to as device drift
<a class="reference internal" href="#white2019" id="id1"><span>[White2019]</span></a>.</p>
<p>Some devices expose error characterisation information through
their programming interface. When available, <code class="xref py py-class docutils literal notranslate"><span class="pre">Backend</span></code>
objects will populate a <code class="xref py py-class docutils literal notranslate"><span class="pre">BackendInfo</span></code> object with this information.</p>
<p>A <code class="xref py py-class docutils literal notranslate"><span class="pre">BackendInfo</span></code> object contains a variety of characterisation information supplied by hardware providers.
Some information, including gate error rates, is stored in attributes with specific names.</p>
<div class="jupyter_cell jupyter_container docutils container">
<div class="cell_input code_cell docutils container">
<div class="highlight-ipython3 notranslate"><div class="highlight"><pre><span></span><span class="kn">from</span> <span class="nn">pytket.extensions.qiskit</span> <span class="kn">import</span> <span class="n">IBMQBackend</span>

<span class="n">backend</span> <span class="o">=</span> <span class="n">IBMQBackend</span><span class="p">(</span><span class="s2">&quot;ibmq_manila&quot;</span><span class="p">)</span>
<span class="nb">print</span><span class="p">(</span><span class="n">backend</span><span class="o">.</span><span class="n">backend_info</span><span class="o">.</span><span class="n">averaged_node_gate_errors</span><span class="p">)</span>
</pre></div>
</div>
</div>
<div class="cell_output docutils container">
<div class="output stream highlight-none notranslate"><div class="highlight"><pre><span></span>{node[0]: 0.0002186159622502225,
 node[1]: 0.0002839221599849252,
 node[2]: 0.00014610243862697218,
 node[3]: 0.00015814094160059136,
 node[4]: 0.00013411930305754117}
</pre></div>
</div>
</div>
</div>
<p>Other miscellaneous information, varying between backends, is stored in the <cite>misc</cite> attribute, also accessible through the <code class="xref py py-meth docutils literal notranslate"><span class="pre">BackendInfo.get_misc()</span></code> method.</p>
<div class="jupyter_cell jupyter_container docutils container">
<div class="cell_input code_cell docutils container">
<div class="highlight-ipython3 notranslate"><div class="highlight"><pre><span></span><span class="nb">print</span><span class="p">(</span><span class="n">backend</span><span class="o">.</span><span class="n">backend_info</span><span class="o">.</span><span class="n">get_misc</span><span class="p">())</span>
</pre></div>
</div>
</div>
<div class="cell_output docutils container">
<div class="output stream highlight-none notranslate"><div class="highlight"><pre><span></span>dict_keys([&#39;t1times&#39;, &#39;t2times&#39;, &#39;Frequencies&#39;, &#39;GateTimes&#39;])
</pre></div>
</div>
</div>
</div>
<p>There is typically a large variation in device noise characteristics.</p>
<div class="jupyter_cell jupyter_container docutils container">
<div class="cell_input code_cell docutils container">
<div class="highlight-ipython3 notranslate"><div class="highlight"><pre><span></span><span class="kn">from</span> <span class="nn">pytket.circuit</span> <span class="kn">import</span> <span class="n">Node</span>

<span class="nb">print</span><span class="p">(</span><span class="n">backend</span><span class="o">.</span><span class="n">backend_info</span><span class="o">.</span><span class="n">all_node_gate_errors</span><span class="p">[</span><span class="n">Node</span><span class="p">(</span><span class="mi">0</span><span class="p">)])</span>
<span class="nb">print</span><span class="p">(</span><span class="n">backend</span><span class="o">.</span><span class="n">backend_info</span><span class="o">.</span><span class="n">all_node_gate_errors</span><span class="p">[</span><span class="n">Node</span><span class="p">(</span><span class="mi">1</span><span class="p">)])</span>
</pre></div>
</div>
</div>
<div class="cell_output docutils container">
<div class="output stream highlight-none notranslate"><div class="highlight"><pre><span></span>{&lt;OpType.noop: 55&gt;: 0.00036435993708370417,
 &lt;OpType.Rz: 32&gt;: 0.0,
 &lt;OpType.SX: 27&gt;: 0.00036435993708370417,
 &lt;OpType.X: 19&gt;: 0.00036435993708370417,
 &lt;OpType.Reset: 58&gt;: 0.0}
 {&lt;OpType.noop: 55&gt;: 0.0004732035999748754,
 &lt;OpType.Rz: 32&gt;: 0.0,
 &lt;OpType.SX: 27&gt;: 0.0004732035999748754,
 &lt;OpType.X: 19&gt;: 0.0004732035999748754,
 &lt;OpType.Reset: 58&gt;: 0.0}
</pre></div>
</div>
</div>
</div>
<div class="jupyter_cell jupyter_container docutils container">
<div class="cell_input code_cell docutils container">
<div class="highlight-ipython3 notranslate"><div class="highlight"><pre><span></span><span class="nb">print</span><span class="p">(</span><span class="n">backend</span><span class="o">.</span><span class="n">backend_info</span><span class="o">.</span><span class="n">all_edge_gate_errors</span><span class="p">)</span>
</pre></div>
</div>
</div>
<div class="cell_output docutils container">
<div class="output stream highlight-none notranslate"><div class="highlight"><pre><span></span>{(node[4], node[3]): {&lt;OpType.CX: 37&gt;: 0.01175674116384029},
(node[3], node[4]): {&lt;OpType.CX: 37&gt;: 0.005878370581920145},
(node[2], node[3]): {&lt;OpType.CX: 37&gt;: 0.013302220876095505},
(node[3], node[2]): {&lt;OpType.CX: 37&gt;: 0.006651110438047753},
(node[2], node[1]): {&lt;OpType.CX: 37&gt;: 0.022572084465386333},
(node[1], node[2]): {&lt;OpType.CX: 37&gt;: 0.011286042232693166},
(node[0], node[1]): {&lt;OpType.CX: 37&gt;: 0.026409836177538337},
(node[1], node[0]): {&lt;OpType.CX: 37&gt;: 0.013204918088769169}}
</pre></div>
</div>
</div>
</div>
<p>Recall that mapping in <code class="docutils literal notranslate"><span class="pre">pytket</span></code> works in two phases –
first assigning logical circuit qubits to physical device qubits
(placement) and then permuting these qubits via <code class="docutils literal notranslate"><span class="pre">OpType.SWAP</span></code>
networks (routing).  Device characteristics can inform the choices
made in both phases, by prioritising edges with lower error rates.</p>
<p>The class <code class="xref py py-class docutils literal notranslate"><span class="pre">NoiseAwarePlacement</span></code> uses characteristics stored in
<code class="xref py py-class docutils literal notranslate"><span class="pre">BackendInfo</span></code> to find an initial placement of logical qubits on
physical qubits which minimises the error accrued during a circuit’s
execution.  It achieves this by minimising the additional
<code class="docutils literal notranslate"><span class="pre">OpType.SWAP</span></code> overhead to route circuits, as in conventional
placement, and at the same time avoiding qubits with worse error
rates. Further information on this method is available in section 7.1
of our <a class="reference external" href="https://doi.org/10.1088/2058-9565/ab8e92">software overview paper</a>.</p>
<div class="jupyter_cell jupyter_container docutils container">
<div class="cell_input code_cell docutils container">
<div class="highlight-ipython3 notranslate"><div class="highlight"><pre><span></span><span class="kn">from</span> <span class="nn">pytket.placement</span> <span class="kn">import</span> <span class="n">NoiseAwarePlacement</span><span class="p">,</span> <span class="n">GraphPlacement</span>

<span class="n">noise_placer</span> <span class="o">=</span> <span class="n">NoiseAwarePlacement</span><span class="p">(</span><span class="n">backend</span><span class="o">.</span><span class="n">backend_info</span><span class="o">.</span><span class="n">architecture</span><span class="p">,</span>
             <span class="n">backend</span><span class="o">.</span><span class="n">backend_info</span><span class="o">.</span><span class="n">averaged_readout_errors</span><span class="p">,</span>
             <span class="n">backend</span><span class="o">.</span><span class="n">backend_info</span><span class="o">.</span><span class="n">averaged_node_gate_errors</span><span class="p">,</span>
             <span class="n">backend</span><span class="o">.</span><span class="n">backend_info</span><span class="o">.</span><span class="n">averaged_edge_gate_errors</span><span class="p">)</span>

<span class="n">graph_placer</span> <span class="o">=</span> <span class="n">GraphPlacement</span><span class="p">(</span><span class="n">backend</span><span class="o">.</span><span class="n">backend_info</span><span class="o">.</span><span class="n">architecture</span><span class="p">)</span>

<span class="n">circ</span> <span class="o">=</span> <span class="n">Circuit</span><span class="p">(</span><span class="mi">3</span><span class="p">)</span><span class="o">.</span><span class="n">CX</span><span class="p">(</span><span class="mi">0</span><span class="p">,</span><span class="mi">1</span><span class="p">)</span><span class="o">.</span><span class="n">CX</span><span class="p">(</span><span class="mi">0</span><span class="p">,</span><span class="mi">2</span><span class="p">)</span>

<span class="nb">print</span><span class="p">(</span><span class="n">backend</span><span class="o">.</span><span class="n">backend_info</span><span class="o">.</span><span class="n">architecture</span><span class="o">.</span><span class="n">coupling</span><span class="p">,</span> <span class="s1">&#39;</span><span class="se">\n</span><span class="s1">&#39;</span><span class="p">)</span>

<span class="n">noise_placement</span> <span class="o">=</span> <span class="n">noise_placer</span><span class="o">.</span><span class="n">get_placement_map</span><span class="p">(</span><span class="n">circ</span><span class="p">)</span>
<span class="n">graph_placement</span> <span class="o">=</span> <span class="n">graph_placer</span><span class="o">.</span><span class="n">get_placement_map</span><span class="p">(</span><span class="n">circ</span><span class="p">)</span>

<span class="nb">print</span><span class="p">(</span><span class="s1">&#39;NoiseAwarePlacement mapping:&#39;</span><span class="p">)</span>
<span class="k">for</span> <span class="n">k</span><span class="p">,</span> <span class="n">v</span> <span class="ow">in</span> <span class="n">noise_placement</span><span class="o">.</span><span class="n">items</span><span class="p">():</span>
    <span class="nb">print</span><span class="p">(</span><span class="n">k</span><span class="p">,</span> <span class="n">v</span><span class="p">)</span>

<span class="nb">print</span><span class="p">(</span><span class="s1">&#39;</span><span class="se">\n</span><span class="s1">GraphPlacement mapping:&#39;</span><span class="p">)</span>
<span class="k">for</span> <span class="n">k</span><span class="p">,</span> <span class="n">v</span> <span class="ow">in</span> <span class="n">graph_placement</span><span class="o">.</span><span class="n">items</span><span class="p">():</span>
    <span class="nb">print</span><span class="p">(</span><span class="n">k</span><span class="p">,</span> <span class="n">v</span><span class="p">)</span>
</pre></div>
</div>
</div>
<div class="cell_output docutils container">
<div class="output stream highlight-none notranslate"><div class="highlight"><pre><span></span>[(node[0], node[1]), (node[1], node[0]), (node[1], node[2]), (node[1], node[3]), (node[2], node[1]), (node[3], node[1]), (node[3], node[4]), (node[4], node[3])]

NoiseAwarePlacement mapping:
q[0] node[3]
q[1] node[1]
q[2] node[4]

GraphPlacement mapping:
q[0] node[1]
q[1] node[0]
q[2] node[2]
</pre></div>
</div>
</div>
</div>
<p>Both placement methods will satisfy the device’s connectivity
constraints, however looking at the device characteristics for
<code class="docutils literal notranslate"><span class="pre">ibmq_manila</span></code> above,  we see that the placement provided by
<code class="xref py py-class docutils literal notranslate"><span class="pre">NoiseAwarePlacement</span></code> is over a set of qubits with generally
better error rates.  This will produce a circuit whose output
statistics are closer to the ideal, noiseless, distribution.</p>
</section>
<section id="noise-tailoring-methods">
<h2>Noise Tailoring Methods<a class="headerlink" href="#noise-tailoring-methods" title="Permalink to this headline">#</a></h2>
<p>While it is not possible to efficiently characterise and suppress all device noise, it can be advantageous to transform some adverse type of noise into a less damaging type.</p>
<p>Coherent errors are additional unwanted unitary rotations that may appear throughout a quantum computation. Their effect can be damaging due to a possible faster rate of error accumulation than in the case of probabilistic (incoherent) errors.</p>
<p>Randomisation protocols can be used to tailor the form of the noise profile. By averaging the n-qubit noise channel over all elements from a group (specifically some subgroup of the full unitary group on n qubits), the resulting noise is invariant under the action of any element from this group.</p>
<p>For example, averaging a noise channel over the n-qubit Pauli group has the effect of producing an n-qubit stochastic Pauli channel –  this is a probabilistic linear combination of n-qubit Pauli unitary errors.</p>
<p>In this manner, an n-qubit coherent noise channel can be tailored into an n-qubit stochastic Pauli noise channel. For Pauli channels, the worst case error rate is similar to the average error rate, whilst for coherent noise the worst case error rate scales as a square root of the average error rate.</p>
<p>The <code class="docutils literal notranslate"><span class="pre">pytket</span></code> <code class="xref py py-class docutils literal notranslate"><span class="pre">FrameRandomisation</span></code> class available in the tailoring module provides methods for using randomised protocols on generic quantum circuits. At a high level, <code class="xref py py-class docutils literal notranslate"><span class="pre">FrameRandomisation</span></code> provides methods for identifying n-qubit subcircuits (or cycles) comprised of gates chosen for tailoring in some circuit of choice, and then constructing new circuits for averaging these subcircuits over some ensemble of n-qubit operators (constructed from the Kronecker product of single qubit gates referred to as ‘Frame’ gates). Tailored counts for a circuit of choice are then produced by running each of the new circuits through a backend with the same number of shots and then combining the returned counts.</p>
<p>For each cycle in the circuit, each of the ensemble’s operators is prepended to the cycle and a new operator is derived to append to the cycle such that the whole unitary operation is unchanged.  When constructing a <code class="xref py py-class docutils literal notranslate"><span class="pre">FrameRandomisation</span></code> object the information required to derive the correct operator to prepend must be provided through a dictionary. An example of this procedure is <em>randomised compilation</em> <a class="reference internal" href="#wallman2015" id="id2"><span>[Wallman2015]</span></a>.</p>
<div class="jupyter_cell jupyter_container docutils container">
<div class="cell_input code_cell docutils container">
<div class="highlight-ipython3 notranslate"><div class="highlight"><pre><span></span><span class="kn">from</span> <span class="nn">pytket.tailoring</span> <span class="kn">import</span> <span class="n">FrameRandomisation</span>
<span class="kn">from</span> <span class="nn">pytket</span> <span class="kn">import</span> <span class="n">OpType</span><span class="p">,</span> <span class="n">Circuit</span>
<span class="kn">from</span> <span class="nn">pytket.extensions.qiskit</span> <span class="kn">import</span> <span class="n">AerBackend</span>

<span class="n">circ</span> <span class="o">=</span> <span class="n">Circuit</span><span class="p">(</span><span class="mi">2</span><span class="p">)</span><span class="o">.</span><span class="n">X</span><span class="p">(</span><span class="mi">0</span><span class="p">)</span><span class="o">.</span><span class="n">CX</span><span class="p">(</span><span class="mi">0</span><span class="p">,</span><span class="mi">1</span><span class="p">)</span><span class="o">.</span><span class="n">S</span><span class="p">(</span><span class="mi">1</span><span class="p">)</span><span class="o">.</span><span class="n">measure_all</span><span class="p">()</span>
<span class="n">frame_randomisation</span> <span class="o">=</span> <span class="n">FrameRandomisation</span><span class="p">(</span>
    <span class="p">{</span><span class="n">OpType</span><span class="o">.</span><span class="n">CX</span><span class="p">},</span> <span class="c1"># Set of OpType that cycles are comprised of. For a randomised circuit, the minimum number of cycles is found such that every gate with a cycle OpType is in exactly one cycle.</span>
    <span class="p">{</span><span class="n">OpType</span><span class="o">.</span><span class="n">Y</span><span class="p">},</span> <span class="c1"># Set of OpType frames are constructed from</span>
    <span class="p">{</span>
        <span class="n">OpType</span><span class="o">.</span><span class="n">CX</span><span class="p">:</span> <span class="p">{(</span><span class="n">OpType</span><span class="o">.</span><span class="n">Y</span><span class="p">,</span> <span class="n">OpType</span><span class="o">.</span><span class="n">Y</span><span class="p">):</span> <span class="p">(</span><span class="n">OpType</span><span class="o">.</span><span class="n">X</span><span class="p">,</span> <span class="n">OpType</span><span class="o">.</span><span class="n">Z</span><span class="p">)},</span> <span class="c1"># Operations to prepend and append to CX respectively such that unitary is preserved i.e. Y(0).Y(1).CX(0,1).X(0).Z(1) == CX(0,1)</span>
    <span class="p">},</span>
<span class="p">)</span>

<span class="n">averaging_circuits</span> <span class="o">=</span> <span class="n">frame_randomisation</span><span class="o">.</span><span class="n">get_all_circuits</span><span class="p">(</span><span class="n">circ</span><span class="p">)</span>
<span class="nb">print</span><span class="p">(</span><span class="s1">&#39;For a single gate in the averaging ensemble we return a single circuit:&#39;</span><span class="p">)</span>
<span class="k">for</span> <span class="n">com</span> <span class="ow">in</span> <span class="n">averaging_circuits</span><span class="p">[</span><span class="mi">0</span><span class="p">]:</span>
    <span class="nb">print</span><span class="p">(</span><span class="n">com</span><span class="p">)</span>

<span class="nb">print</span><span class="p">(</span><span class="s1">&#39;</span><span class="se">\n</span><span class="s1">We can check that the unitary of the circuit is preserved by comparing output counts:&#39;</span><span class="p">)</span>
<span class="n">backend</span> <span class="o">=</span> <span class="n">AerBackend</span><span class="p">()</span>
<span class="nb">print</span><span class="p">(</span><span class="n">backend</span><span class="o">.</span><span class="n">run_circuit</span><span class="p">(</span><span class="n">circ</span><span class="p">,</span> <span class="mi">100</span><span class="p">)</span><span class="o">.</span><span class="n">get_counts</span><span class="p">())</span>
<span class="nb">print</span><span class="p">(</span><span class="n">backend</span><span class="o">.</span><span class="n">run_circuit</span><span class="p">(</span><span class="n">averaging_circuits</span><span class="p">[</span><span class="mi">0</span><span class="p">],</span> <span class="mi">100</span><span class="p">)</span><span class="o">.</span><span class="n">get_counts</span><span class="p">())</span>
</pre></div>
</div>
</div>
<div class="cell_output docutils container">
<div class="output stream highlight-none notranslate"><div class="highlight"><pre><span></span>For a single gate in the averaging ensemble we return a single circuit:
X q[0];
Y q[1];
Y q[0];
Barrier q[0], q[1];
CX q[0], q[1];
Barrier q[0], q[1];
X q[0];
Z q[1];
Measure q[0] --&gt; c[0];
S q[1];
Measure q[1] --&gt; c[1];

We can check that the unitary of the circuit is preserved by comparing output counts:
Counter({(1, 1): 100})
Counter({(1, 1): 100})
</pre></div>
</div>
</div>
</div>
<p>Note that the <code class="xref py py-class docutils literal notranslate"><span class="pre">FrameRandomisation</span></code> procedure sandwiches each cycle between <code class="docutils literal notranslate"><span class="pre">OpType.Barrier</span></code> operations. This is because frame gates can be combined with adjacent rotation gates to reduce gate overhead, but can not be commuted through their associated cycle as this will undo the framing process. As FrameRandomisation will lead to a blow up in the number of circuits compiled, it is recommended to run FrameRandomisation procedures after circuit optimisation techniques.</p>
<p>Running a randomised protocol to achieve meaningful results requires a careful choice of cycle gates and frame gates, which the above example does not make. However, the <code class="xref py py-class docutils literal notranslate"><span class="pre">PauliFrameRandomisation</span></code> class is preset with cycle gates {<code class="docutils literal notranslate"><span class="pre">OpType.CX</span></code>, <code class="docutils literal notranslate"><span class="pre">OpType.H</span></code>, <code class="docutils literal notranslate"><span class="pre">OpType.S</span></code>} and frame gates {<code class="docutils literal notranslate"><span class="pre">OpType.X</span></code>, <code class="docutils literal notranslate"><span class="pre">OpType.Y</span></code>, <code class="docutils literal notranslate"><span class="pre">OpType.Z</span></code>, <code class="docutils literal notranslate"><span class="pre">OpType.noop</span></code>} that should.</p>
<p>The <code class="xref py py-meth docutils literal notranslate"><span class="pre">PauliFrameRandomisation.get_all_circuits()</span></code> method returns circuits that tailor the noise of subcircuits comprised of cycle gates into a stochastic Pauli noise when run on a device (given some assumptions, such as additional frame gates not providing additional incoherent noise).</p>
<div class="jupyter_cell jupyter_container docutils container">
<div class="cell_input code_cell docutils container">
<div class="highlight-ipython3 notranslate"><div class="highlight"><pre><span></span><span class="kn">from</span> <span class="nn">pytket</span> <span class="kn">import</span> <span class="n">Circuit</span>
<span class="kn">from</span> <span class="nn">pytket.extensions.qiskit</span> <span class="kn">import</span> <span class="n">AerBackend</span>
<span class="kn">from</span> <span class="nn">pytket.tailoring</span> <span class="kn">import</span> <span class="n">PauliFrameRandomisation</span>

<span class="n">circ</span> <span class="o">=</span> <span class="n">Circuit</span><span class="p">(</span><span class="mi">2</span><span class="p">)</span><span class="o">.</span><span class="n">X</span><span class="p">(</span><span class="mi">0</span><span class="p">)</span><span class="o">.</span><span class="n">CX</span><span class="p">(</span><span class="mi">0</span><span class="p">,</span><span class="mi">1</span><span class="p">)</span><span class="o">.</span><span class="n">Rz</span><span class="p">(</span><span class="mf">0.3</span><span class="p">,</span> <span class="mi">1</span><span class="p">)</span><span class="o">.</span><span class="n">CX</span><span class="p">(</span><span class="mi">0</span><span class="p">,</span><span class="mi">1</span><span class="p">)</span><span class="o">.</span><span class="n">measure_all</span><span class="p">()</span>

<span class="n">pauli_frame_randomisation</span> <span class="o">=</span> <span class="n">PauliFrameRandomisation</span><span class="p">()</span>
<span class="n">averaging_circuits</span> <span class="o">=</span> <span class="n">pauli_frame_randomisation</span><span class="o">.</span><span class="n">get_all_circuits</span><span class="p">(</span><span class="n">circ</span><span class="p">)</span>

<span class="nb">print</span><span class="p">(</span><span class="s1">&#39;Number of PauliFrameRandomisation averaging circuits: &#39;</span><span class="p">,</span> <span class="nb">len</span><span class="p">(</span><span class="n">averaging_circuits</span><span class="p">))</span>

<span class="nb">print</span><span class="p">(</span><span class="s1">&#39;</span><span class="se">\n</span><span class="s1">An example averaging circuit with frames applied to two cycles: &#39;</span><span class="p">)</span>
<span class="k">for</span> <span class="n">com</span> <span class="ow">in</span> <span class="n">averaging_circuits</span><span class="p">[</span><span class="mi">3</span><span class="p">]</span><span class="o">.</span><span class="n">get_commands</span><span class="p">():</span>
    <span class="nb">print</span><span class="p">(</span><span class="n">com</span><span class="p">)</span>
<span class="nb">print</span><span class="p">(</span><span class="s1">&#39;</span><span class="se">\n</span><span class="s1">&#39;</span><span class="p">)</span>

<span class="n">backend</span> <span class="o">=</span> <span class="n">AerBackend</span><span class="p">()</span>

<span class="n">averaging_circuits</span> <span class="o">=</span> <span class="n">backend</span><span class="o">.</span><span class="n">get_compiled_circuits</span><span class="p">(</span><span class="n">averaging_circuits</span><span class="p">)</span>
<span class="n">circ</span> <span class="o">=</span> <span class="n">backend</span><span class="o">.</span><span class="n">get_compiled_circuit</span><span class="p">(</span><span class="n">circ</span><span class="p">)</span>

<span class="n">pfr_counts_list</span> <span class="o">=</span> <span class="p">[</span>
    <span class="n">res</span><span class="o">.</span><span class="n">get_counts</span><span class="p">()</span> <span class="k">for</span> <span class="n">res</span> <span class="ow">in</span> <span class="n">backend</span><span class="o">.</span><span class="n">run_circuits</span><span class="p">(</span><span class="n">averaging_circuits</span><span class="p">,</span> <span class="mi">50</span><span class="p">)</span>
<span class="p">]</span>
<span class="c1"># combine each averaging circuits counts into a single counts object for comparison</span>
<span class="n">pfr_counts</span> <span class="o">=</span> <span class="p">{}</span>
<span class="k">for</span> <span class="n">counts</span> <span class="ow">in</span> <span class="n">pfr_counts_list</span><span class="p">:</span>
    <span class="n">pfr_counts</span> <span class="o">=</span> <span class="p">{</span><span class="n">key</span><span class="p">:</span> <span class="n">pfr_counts</span><span class="o">.</span><span class="n">get</span><span class="p">(</span><span class="n">key</span><span class="p">,</span><span class="mi">0</span><span class="p">)</span> <span class="o">+</span> <span class="n">counts</span><span class="o">.</span><span class="n">get</span><span class="p">(</span><span class="n">key</span><span class="p">,</span><span class="mi">0</span><span class="p">)</span> <span class="k">for</span> <span class="n">key</span> <span class="ow">in</span> <span class="nb">set</span><span class="p">(</span><span class="n">pfr_counts</span><span class="p">)</span><span class="o">|</span><span class="nb">set</span><span class="p">(</span><span class="n">counts</span><span class="p">)}</span>

<span class="nb">print</span><span class="p">(</span><span class="n">pfr_counts</span><span class="p">)</span>
<span class="nb">print</span><span class="p">(</span><span class="n">backend</span><span class="o">.</span><span class="n">run_circuit</span><span class="p">(</span><span class="n">circ</span><span class="p">,</span> <span class="mi">50</span><span class="o">*</span><span class="nb">len</span><span class="p">(</span><span class="n">averaging_circuits</span><span class="p">))</span><span class="o">.</span><span class="n">get_counts</span><span class="p">())</span>
</pre></div>
</div>
</div>
<div class="cell_output docutils container">
<div class="output stream highlight-none notranslate"><div class="highlight"><pre><span></span>Number of PauliFrameRandomisation averaging circuits:  256

An example averaging circuit with frames applied to two cycles: 
X q[0];
Z q[1];
Z q[0];
Barrier q[0], q[1];
CX q[0], q[1];
Barrier q[0], q[1];
noop q[0];
Z q[1];
Z q[0];
Rz(0.3) q[1];
noop q[1];
Barrier q[0], q[1];
CX q[0], q[1];
Barrier q[0], q[1];
Z q[0];
noop q[1];
Measure q[0] --&gt; c[0];
Measure q[1] --&gt; c[1];


</pre></div>
</div>
<div class="output stream highlight-none notranslate"><div class="highlight"><pre><span></span>{(1, 0): 12800}
Counter({(1, 0): 12800})
</pre></div>
</div>
</div>
</div>
<p>For a noise free backend, we can see that the same counts distribution is returned as expected. We can use a basic noise model based on a real device to see how a realistic noise channel can change when applying <code class="xref py py-class docutils literal notranslate"><span class="pre">PauliFrameRandomisation</span></code>.</p>
<div class="jupyter_cell jupyter_container docutils container">
<div class="cell_input code_cell docutils container">
<div class="highlight-ipython3 notranslate"><div class="highlight"><pre><span></span><span class="kn">from</span> <span class="nn">qiskit.providers.aer.noise</span> <span class="kn">import</span> <span class="n">NoiseModel</span>
<span class="kn">from</span> <span class="nn">qiskit</span> <span class="kn">import</span> <span class="n">IBMQ</span>
<span class="n">IBMQ</span><span class="o">.</span><span class="n">load_account</span><span class="p">()</span>

<span class="n">circ</span> <span class="o">=</span> <span class="n">Circuit</span><span class="p">(</span><span class="mi">2</span><span class="p">)</span><span class="o">.</span><span class="n">X</span><span class="p">(</span><span class="mi">0</span><span class="p">)</span><span class="o">.</span><span class="n">H</span><span class="p">(</span><span class="mi">1</span><span class="p">)</span><span class="o">.</span><span class="n">CX</span><span class="p">(</span><span class="mi">0</span><span class="p">,</span><span class="mi">1</span><span class="p">)</span><span class="o">.</span><span class="n">Rz</span><span class="p">(</span><span class="mf">0.3</span><span class="p">,</span> <span class="mi">1</span><span class="p">)</span><span class="o">.</span><span class="n">CX</span><span class="p">(</span><span class="mi">0</span><span class="p">,</span><span class="mi">1</span><span class="p">)</span><span class="o">.</span><span class="n">measure_all</span><span class="p">()</span>

<span class="n">noisy_backend</span> <span class="o">=</span> <span class="n">AerBackend</span><span class="p">(</span><span class="n">NoiseModel</span><span class="o">.</span><span class="n">from_backend</span><span class="p">(</span><span class="n">IBMQ</span><span class="o">.</span><span class="n">providers</span><span class="p">()[</span><span class="mi">0</span><span class="p">]</span><span class="o">.</span><span class="n">get_backend</span><span class="p">(</span><span class="s1">&#39;ibmq_manila&#39;</span><span class="p">)))</span>

<span class="n">averaging_circuits</span> <span class="o">=</span> <span class="n">pauli_frame_randomisation</span><span class="o">.</span><span class="n">get_all_circuits</span><span class="p">(</span><span class="n">circ</span><span class="p">)</span>

<span class="n">averaging_circuits</span> <span class="o">=</span> <span class="n">noisy_backend</span><span class="o">.</span><span class="n">get_compiled_circuits</span><span class="p">(</span><span class="n">averaging_circuits</span><span class="p">)</span>
<span class="n">circ</span> <span class="o">=</span> <span class="n">noisy_backend</span><span class="o">.</span><span class="n">get_compiled_circuit</span><span class="p">(</span><span class="n">circ</span><span class="p">)</span>

<span class="n">pfr_counts_list</span> <span class="o">=</span> <span class="p">[</span><span class="n">res</span><span class="o">.</span><span class="n">get_counts</span><span class="p">()</span> <span class="k">for</span> <span class="n">res</span> <span class="ow">in</span> <span class="n">noisy_backend</span><span class="o">.</span><span class="n">run_circuits</span><span class="p">(</span><span class="n">averaging_circuits</span><span class="p">,</span> <span class="mi">50</span><span class="p">)]</span>
<span class="n">pfr_counts</span> <span class="o">=</span> <span class="p">{}</span>
<span class="k">for</span> <span class="n">counts</span> <span class="ow">in</span> <span class="n">pfr_counts_list</span><span class="p">:</span>
    <span class="n">pfr_counts</span> <span class="o">=</span> <span class="p">{</span><span class="n">key</span><span class="p">:</span> <span class="n">pfr_counts</span><span class="o">.</span><span class="n">get</span><span class="p">(</span><span class="n">key</span><span class="p">,</span><span class="mi">0</span><span class="p">)</span> <span class="o">+</span> <span class="n">counts</span><span class="o">.</span><span class="n">get</span><span class="p">(</span><span class="n">key</span><span class="p">,</span><span class="mi">0</span><span class="p">)</span> <span class="k">for</span> <span class="n">key</span> <span class="ow">in</span> <span class="nb">set</span><span class="p">(</span><span class="n">pfr_counts</span><span class="p">)</span><span class="o">|</span><span class="nb">set</span><span class="p">(</span><span class="n">counts</span><span class="p">)}</span>


<span class="nb">print</span><span class="p">(</span><span class="s1">&#39;Noiseless Counts:&#39;</span><span class="p">,</span> <span class="n">AerBackend</span><span class="p">()</span><span class="o">.</span><span class="n">run_circuit</span><span class="p">(</span><span class="n">circ</span><span class="p">,</span> <span class="mi">50</span><span class="o">*</span><span class="nb">len</span><span class="p">(</span><span class="n">averaging_circuits</span><span class="p">)</span><span class="o">.</span><span class="n">get_counts</span><span class="p">()))</span>
<span class="nb">print</span><span class="p">(</span><span class="s1">&#39;Base Noisy Counts:&#39;</span><span class="p">,</span> <span class="n">noisy_backend</span><span class="o">.</span><span class="n">run_circuit</span><span class="p">(</span><span class="n">circ</span><span class="p">,</span> <span class="mi">50</span><span class="o">*</span><span class="nb">len</span><span class="p">(</span><span class="n">averaging_circuits</span><span class="p">)</span><span class="o">.</span><span class="n">get_counts</span><span class="p">()))</span>
<span class="nb">print</span><span class="p">(</span><span class="s1">&#39;Recombined Noisy Counts using PauliFrameRandomisation:&#39;</span><span class="p">,</span> <span class="n">pfr_counts</span><span class="p">)</span>
</pre></div>
</div>
</div>
<div class="cell_output docutils container">
<div class="output stream highlight-none notranslate"><div class="highlight"><pre><span></span>Noiseless Counts: Counter({(1, 1): 6415, (1, 0): 6385})
Base Noisy Counts: Counter({(1, 0): 6368, (1, 1): 5951, (0, 1): 253, (0, 0): 228})
Recombined Noisy Counts using PauliFrameRandomisation: {(0, 1): 203, (0, 0): 215, (1, 0): 6194, (1, 1): 6188}
</pre></div>
</div>
</div>
</div>
<p>For this simple case we observe that more shots are returning basis states not in the expected state (though it would be unwise to declare the methods efficacy from this alone).</p>
<p>Given that cycle gates for <code class="xref py py-class docutils literal notranslate"><span class="pre">PauliFrameRandomisation</span></code> do not form a universal gate set for the quantum circuit model, randomised protocols using <code class="xref py py-class docutils literal notranslate"><span class="pre">PauliFrameRandomisation</span></code> will usually need to individually tailor many cycle instances for a given circuit. This can lead to large circuit overhead required for complete averaging, or a loss of guarantee that the resulting channel is a stochastic Pauli noise when not every frame is used.</p>
<p>An alternative class, <code class="xref py py-class docutils literal notranslate"><span class="pre">UniversalFrameRandomisation</span></code>, is set with cycle gates {<code class="docutils literal notranslate"><span class="pre">OpType.CX</span></code>, <code class="docutils literal notranslate"><span class="pre">OpType.H</span></code>, <code class="docutils literal notranslate"><span class="pre">OpType.Rz</span></code>} and frame gates {<code class="docutils literal notranslate"><span class="pre">OpType.X</span></code>, <code class="docutils literal notranslate"><span class="pre">OpType.Y</span></code>, <code class="docutils literal notranslate"><span class="pre">OpType.Z</span></code>, <code class="docutils literal notranslate"><span class="pre">OpType.noop</span></code>} and so can treat a whole circuit as a single cycle if rebased appropriately. It providers averaging circuits  while preserving the unitary of the circuit by changing the rotation angle of cycle <code class="docutils literal notranslate"><span class="pre">OpType.Rz</span></code> gates when prepending and appending frame gates, meaning that the stochastic Pauli noise property is additionally dependent on incoherent noise not being dependent on the rotation angle.</p>
<div class="jupyter_cell jupyter_container docutils container">
<div class="cell_input code_cell docutils container">
<div class="highlight-ipython3 notranslate"><div class="highlight"><pre><span></span><span class="kn">from</span> <span class="nn">pytket.tailoring</span> <span class="kn">import</span> <span class="n">UniversalFrameRandomisation</span>

<span class="n">universal_frame_randomisation</span> <span class="o">=</span> <span class="n">UniversalFrameRandomisation</span><span class="p">()</span>

<span class="n">circ</span> <span class="o">=</span> <span class="n">Circuit</span><span class="p">(</span><span class="mi">2</span><span class="p">)</span><span class="o">.</span><span class="n">X</span><span class="p">(</span><span class="mi">0</span><span class="p">)</span><span class="o">.</span><span class="n">H</span><span class="p">(</span><span class="mi">1</span><span class="p">)</span><span class="o">.</span><span class="n">CX</span><span class="p">(</span><span class="mi">0</span><span class="p">,</span><span class="mi">1</span><span class="p">)</span><span class="o">.</span><span class="n">Rz</span><span class="p">(</span><span class="mf">0.3</span><span class="p">,</span> <span class="mi">1</span><span class="p">)</span><span class="o">.</span><span class="n">CX</span><span class="p">(</span><span class="mi">0</span><span class="p">,</span><span class="mi">1</span><span class="p">)</span><span class="o">.</span><span class="n">measure_all</span><span class="p">()</span>

<span class="n">averaging_circuits</span> <span class="o">=</span> <span class="n">universal_frame_randomisation</span><span class="o">.</span><span class="n">get_all_circuits</span><span class="p">(</span><span class="n">circ</span><span class="p">)</span>
<span class="nb">print</span><span class="p">()</span>

<span class="n">averaging_circuits</span> <span class="o">=</span> <span class="n">noisy_backend</span><span class="o">.</span><span class="n">get_compiled_circuits</span><span class="p">(</span><span class="n">averaging_circuits</span><span class="p">)</span>
<span class="n">circ</span> <span class="o">=</span> <span class="n">noisy_backend</span><span class="o">.</span><span class="n">get_compiled_circuit</span><span class="p">(</span><span class="n">circ</span><span class="p">)</span>

<span class="n">ufr_noisy_counts_list</span> <span class="o">=</span> <span class="p">[</span><span class="n">res</span><span class="o">.</span><span class="n">get_counts</span><span class="p">()</span> <span class="k">for</span> <span class="n">res</span> <span class="ow">in</span> <span class="n">noisy_backend</span><span class="o">.</span><span class="n">run_circuits</span><span class="p">(</span><span class="n">averaging_circuits</span><span class="p">,</span> <span class="mi">800</span><span class="p">)]</span>
<span class="n">ufr_noisy_counts</span> <span class="o">=</span> <span class="p">{}</span>
<span class="k">for</span> <span class="n">counts</span> <span class="ow">in</span> <span class="n">ufr_noisy_counts_list</span><span class="p">:</span>
    <span class="n">ufr_noisy_counts</span> <span class="o">=</span> <span class="p">{</span><span class="n">key</span><span class="p">:</span> <span class="n">ufr_noisy_counts</span><span class="o">.</span><span class="n">get</span><span class="p">(</span><span class="n">key</span><span class="p">,</span><span class="mi">0</span><span class="p">)</span> <span class="o">+</span> <span class="n">counts</span><span class="o">.</span><span class="n">get</span><span class="p">(</span><span class="n">key</span><span class="p">,</span><span class="mi">0</span><span class="p">)</span> <span class="k">for</span> <span class="n">key</span> <span class="ow">in</span> <span class="nb">set</span><span class="p">(</span><span class="n">ufr_noisy_counts</span><span class="p">)</span><span class="o">|</span><span class="nb">set</span><span class="p">(</span><span class="n">counts</span><span class="p">)}</span>


<span class="n">ufr_noiseless_counts_list</span> <span class="o">=</span> <span class="p">[</span><span class="n">res</span><span class="o">.</span><span class="n">get_counts</span><span class="p">()</span> <span class="k">for</span> <span class="n">res</span> <span class="ow">in</span> <span class="n">AerBackend</span><span class="p">()</span><span class="o">.</span><span class="n">run_circuits</span><span class="p">(</span><span class="n">averaging_circuits</span><span class="p">,</span> <span class="mi">800</span><span class="p">)]</span>
<span class="n">ufr_noiseless_counts</span> <span class="o">=</span> <span class="p">{}</span>
<span class="k">for</span> <span class="n">counts</span> <span class="ow">in</span> <span class="n">ufr_noiseless_counts_list</span><span class="p">:</span>
    <span class="n">ufr_noiseless_counts</span> <span class="o">=</span> <span class="p">{</span><span class="n">key</span><span class="p">:</span> <span class="n">ufr_noiseless_counts</span><span class="o">.</span><span class="n">get</span><span class="p">(</span><span class="n">key</span><span class="p">,</span><span class="mi">0</span><span class="p">)</span> <span class="o">+</span> <span class="n">counts</span><span class="o">.</span><span class="n">get</span><span class="p">(</span><span class="n">key</span><span class="p">,</span><span class="mi">0</span><span class="p">)</span> <span class="k">for</span> <span class="n">key</span> <span class="ow">in</span> <span class="nb">set</span><span class="p">(</span><span class="n">ufr_noiseless_counts</span><span class="p">)</span><span class="o">|</span><span class="nb">set</span><span class="p">(</span><span class="n">counts</span><span class="p">)}</span>


<span class="nb">print</span><span class="p">(</span><span class="s1">&#39;Noiseless Counts:&#39;</span><span class="p">,</span> <span class="n">noiseless_counts</span><span class="p">)</span>
<span class="nb">print</span><span class="p">(</span><span class="s1">&#39;Recombined Noiseless Counts using UniversalFrameRandomisation:&#39;</span><span class="p">,</span> <span class="n">ufr_noiseless_counts</span><span class="p">)</span>
<span class="nb">print</span><span class="p">(</span><span class="s1">&#39;Base Noisy Counts:&#39;</span><span class="p">,</span> <span class="n">noisy_counts</span><span class="p">)</span>
<span class="nb">print</span><span class="p">(</span><span class="s1">&#39;Recombined Noisy Counts using PauliFrameRandomisation:&#39;</span><span class="p">,</span> <span class="n">pfr_counts</span><span class="p">)</span>
<span class="nb">print</span><span class="p">(</span><span class="s1">&#39;Recombined Noisy Counts using UniversalFrameRandomisation:&#39;</span><span class="p">,</span> <span class="n">ufr_noisy_counts</span><span class="p">)</span>
</pre></div>
</div>
</div>
<div class="cell_output docutils container">
<div class="output stream highlight-none notranslate"><div class="highlight"><pre><span></span>Noiseless Counts: Counter({(1, 0): 6490, (1, 1): 6310})
Recombined Noiseless Counts using UniversalFrameRandomisation: {(1, 0): 6440, (1, 1): 6360}
Base Noisy Counts: Counter({(1, 0): 6298, (1, 1): 6022, (0, 1): 261, (0, 0): 219})
Recombined Noisy Counts using PauliFrameRandomisation: {(0, 1): 240, (0, 0): 212, (1, 0): 6253, (1, 1): 6095}
Recombined Noisy Counts using UniversalFrameRandomisation: {(0, 1): 208, (0, 0): 208, (1, 0): 6277, (1, 1): 6107}
</pre></div>
</div>
</div>
</div>
<p>Similarly as to the previous case, more shots are returning basis states in the expected state.</p>
<p>We can use <code class="xref py py-meth docutils literal notranslate"><span class="pre">auto_rebase_pass()</span></code> to create a pass that can be applied to a circuit to rebase its gates to {<code class="docutils literal notranslate"><span class="pre">OpType.CX</span></code>, <code class="docutils literal notranslate"><span class="pre">OpType.H</span></code>, <code class="docutils literal notranslate"><span class="pre">OpType.Rz</span></code>}, the cycle gate primitives for Universal Frame Randomisation.</p>
<div class="jupyter_cell jupyter_container docutils container">
<div class="cell_input code_cell docutils container">
<div class="highlight-ipython3 notranslate"><div class="highlight"><pre><span></span><span class="kn">from</span> <span class="nn">pytket.circuit</span> <span class="kn">import</span> <span class="n">PauliExpBox</span><span class="p">,</span> <span class="n">Pauli</span><span class="p">,</span> <span class="n">Circuit</span><span class="p">,</span> <span class="n">OpType</span>
<span class="kn">from</span> <span class="nn">pytket.transform</span> <span class="kn">import</span> <span class="n">Transform</span>
<span class="kn">from</span> <span class="nn">pytket.passes</span> <span class="kn">import</span> <span class="n">auto_rebase_pass</span>
<span class="kn">from</span> <span class="nn">pytket.tailoring</span> <span class="kn">import</span> <span class="n">UniversalFrameRandomisation</span>

<span class="n">rebase_ufr</span> <span class="o">=</span> <span class="n">auto_rebase_pass</span><span class="p">({</span><span class="n">OpType</span><span class="o">.</span><span class="n">CX</span><span class="p">,</span> <span class="n">OpType</span><span class="o">.</span><span class="n">H</span><span class="p">,</span> <span class="n">OpType</span><span class="o">.</span><span class="n">Rz</span><span class="p">})</span>

<span class="n">universal_frame_randomisation</span> <span class="o">=</span> <span class="n">UniversalFrameRandomisation</span><span class="p">()</span>

<span class="n">circ</span> <span class="o">=</span> <span class="n">Circuit</span><span class="p">(</span><span class="mi">4</span><span class="p">)</span>
<span class="n">circ</span><span class="o">.</span><span class="n">X</span><span class="p">(</span><span class="mi">0</span><span class="p">)</span>
<span class="n">circ</span><span class="o">.</span><span class="n">X</span><span class="p">(</span><span class="mi">1</span><span class="p">)</span>
<span class="n">circ</span><span class="o">.</span><span class="n">add_pauliexpbox</span><span class="p">(</span>
    <span class="n">PauliExpBox</span><span class="p">([</span><span class="n">Pauli</span><span class="o">.</span><span class="n">X</span><span class="p">,</span> <span class="n">Pauli</span><span class="o">.</span><span class="n">Z</span><span class="p">,</span> <span class="n">Pauli</span><span class="o">.</span><span class="n">Y</span><span class="p">,</span> <span class="n">Pauli</span><span class="o">.</span><span class="n">I</span><span class="p">],</span> <span class="mf">0.034</span><span class="p">),</span> <span class="p">[</span><span class="mi">0</span><span class="p">,</span> <span class="mi">1</span><span class="p">,</span> <span class="mi">2</span><span class="p">,</span> <span class="mi">3</span><span class="p">]</span>
<span class="p">)</span>
<span class="n">circ</span><span class="o">.</span><span class="n">add_pauliexpbox</span><span class="p">(</span>
    <span class="n">PauliExpBox</span><span class="p">([</span><span class="n">Pauli</span><span class="o">.</span><span class="n">Y</span><span class="p">,</span> <span class="n">Pauli</span><span class="o">.</span><span class="n">Z</span><span class="p">,</span> <span class="n">Pauli</span><span class="o">.</span><span class="n">X</span><span class="p">,</span> <span class="n">Pauli</span><span class="o">.</span><span class="n">I</span><span class="p">],</span> <span class="o">-</span><span class="mf">0.2</span><span class="p">),</span> <span class="p">[</span><span class="mi">0</span><span class="p">,</span> <span class="mi">1</span><span class="p">,</span> <span class="mi">2</span><span class="p">,</span> <span class="mi">3</span><span class="p">]</span>
<span class="p">)</span>
<span class="n">circ</span><span class="o">.</span><span class="n">add_pauliexpbox</span><span class="p">(</span>
    <span class="n">PauliExpBox</span><span class="p">([</span><span class="n">Pauli</span><span class="o">.</span><span class="n">I</span><span class="p">,</span> <span class="n">Pauli</span><span class="o">.</span><span class="n">X</span><span class="p">,</span> <span class="n">Pauli</span><span class="o">.</span><span class="n">Z</span><span class="p">,</span> <span class="n">Pauli</span><span class="o">.</span><span class="n">Y</span><span class="p">],</span> <span class="mf">0.45</span><span class="p">),</span> <span class="p">[</span><span class="mi">0</span><span class="p">,</span> <span class="mi">1</span><span class="p">,</span> <span class="mi">2</span><span class="p">,</span> <span class="mi">3</span><span class="p">]</span>
<span class="p">)</span>

<span class="n">Transform</span><span class="o">.</span><span class="n">DecomposeBoxes</span><span class="p">()</span><span class="o">.</span><span class="n">apply</span><span class="p">(</span><span class="n">circ</span><span class="p">)</span>
<span class="n">ufr_averaging_circuits</span> <span class="o">=</span> <span class="n">universal_frame_randomisation</span><span class="o">.</span><span class="n">get_all_circuits</span><span class="p">(</span><span class="n">circ</span><span class="p">)</span>
<span class="nb">print</span><span class="p">(</span><span class="s1">&#39;Number of Universal Frame Randomisation averaging circuits without rebase: &#39;</span><span class="p">,</span> <span class="nb">len</span><span class="p">(</span><span class="n">ufr_averaging_circuits</span><span class="p">))</span>

<span class="n">rebase_ufr</span><span class="o">.</span><span class="n">apply</span><span class="p">(</span><span class="n">circ</span><span class="p">)</span>
<span class="n">ufr_averaging_circuits</span> <span class="o">=</span> <span class="n">universal_frame_randomisation</span><span class="o">.</span><span class="n">get_all_circuits</span><span class="p">(</span><span class="n">circ</span><span class="p">)</span>
<span class="nb">print</span><span class="p">(</span><span class="s1">&#39;Number of Universal Frame Randomisation averaging circuits with rebase: &#39;</span><span class="p">,</span> <span class="nb">len</span><span class="p">(</span><span class="n">ufr_averaging_circuits</span><span class="p">))</span>

<span class="n">ufr_averaging_circuits</span> <span class="o">=</span> <span class="n">universal_frame_randomisation</span><span class="o">.</span><span class="n">sample_circuits</span><span class="p">(</span><span class="n">circ</span><span class="p">,</span> <span class="mi">200</span><span class="p">)</span>
<span class="nb">print</span><span class="p">(</span><span class="s1">&#39;Number of sampled Universal Frame Randomisation averaging circuits with rebase: &#39;</span><span class="p">,</span> <span class="nb">len</span><span class="p">(</span><span class="n">ufr_averaging_circuits</span><span class="p">))</span>
</pre></div>
</div>
</div>
<div class="cell_output docutils container">
<div class="output stream highlight-none notranslate"><div class="highlight"><pre><span></span>Number of Universal Frame Randomisation averaging circuits without rebase:  16384
Number of Universal Frame Randomisation averaging circuits with rebase:  256
Number of sampled Universal Frame Randomisation averaging circuits with rebase:  200
</pre></div>
</div>
</div>
</div>
<p>By rebasing the circuit Universal Frame Randomisation is being applied to, we can see a significant reduction in the number of averaging circuits required. For large circuits with many cycles <code class="xref py py-meth docutils literal notranslate"><span class="pre">FrameRandomisation.sample_circuits()</span></code>
can be used to sample from the full set of averaging circuits. It is recommended to use <code class="xref py py-meth docutils literal notranslate"><span class="pre">FrameRandomisation.sample_circuit()</span></code> over <code class="xref py py-meth docutils literal notranslate"><span class="pre">FrameRandomisation.get_all_circuits()</span></code> for larger circuits with many cycles as the overhead in finding frame permutations becomes significant.</p>
</section>
<section id="spam-mitigation">
<h2>SPAM Mitigation<a class="headerlink" href="#spam-mitigation" title="Permalink to this headline">#</a></h2>
<p>A prominent source of noise is that occurring during State Preparation and Measurement (SPAM) in the hardware.</p>
<p>SPAM error mitigation methods can correct for such noise through a post-processing step that modifies the output distribution measured from repeatedly sampling shots. This is possible given the assumption that SPAM noise is not dependent on the quantum computation run.</p>
<p>By repeatedly preparing and measuring a basis state of the device, a distribution over basis states is procured. While for a perfect device the distribution would be the prepared basis state with probability 1, for devices prone to SPAM noise this distribution is perturbed and other basis states may be returned with (expected) small probability.</p>
<p>If this process is repeated for all (or a suitable subset given many qubits won’t experience correlated SPAM errors) basis states of a device, a transition matrix can be derived that describes the noisy SPAM process.
Simply applying the inverse of this transition matrix to the distribution of a quantum state from some desired quantum computation can effectively uncompute the errors caused by SPAM noise.</p>
<p>The <code class="xref py py-class docutils literal notranslate"><span class="pre">SpamCorrecter</span></code> provides the required tools for characterising and correcting SPAM noise in this manner. A <code class="xref py py-class docutils literal notranslate"><span class="pre">SpamCorrecter</span></code> object is initialised from a partition of a subset of the quantum device’s qubits. Qubits are assumed to have SPAM errors which are correlated with that of other qubits in their set, but uncorrelated with the other sets.</p>
<p>As an n-qubit device has <span class="math notranslate nohighlight">\(2^n\)</span> basis states, finding the exact noisy SPAM process becomes infeasible for larger devices. However, as correlated errors are typically spatially dependent though, one can usually characterise SPAM noise well by only assuming correlated SPAM noise between nearest-neighbour qubits.</p>
<p>The <code class="xref py py-class docutils literal notranslate"><span class="pre">SpamCorrecter</span></code> object uses these subsets of qubits to produce calibration circuits.</p>
<div class="jupyter_cell jupyter_container docutils container">
<div class="cell_input code_cell docutils container">
<div class="highlight-ipython3 notranslate"><div class="highlight"><pre><span></span><span class="kn">from</span> <span class="nn">pytket.utils.spam</span> <span class="kn">import</span> <span class="n">SpamCorrecter</span>
<span class="kn">from</span> <span class="nn">pytket.extensions.qiskit</span> <span class="kn">import</span> <span class="n">IBMQBackend</span>

<span class="n">backend</span> <span class="o">=</span> <span class="n">IBMQBackend</span><span class="p">(</span><span class="s2">&quot;ibmq_quito&quot;</span><span class="p">)</span>
<span class="n">nodes</span> <span class="o">=</span> <span class="n">backend</span><span class="o">.</span><span class="n">backend_info</span><span class="o">.</span><span class="n">architecture</span><span class="o">.</span><span class="n">nodes</span>

<span class="n">spam_correcter</span> <span class="o">=</span> <span class="n">SpamCorrecter</span><span class="p">([</span><span class="n">nodes</span><span class="p">])</span>

<span class="n">calibration_circuits</span> <span class="o">=</span> <span class="n">spam_correcter</span><span class="o">.</span><span class="n">calibration_circuits</span><span class="p">()</span>
<span class="nb">print</span><span class="p">(</span><span class="s1">&#39;Number of calibration circuits: &#39;</span> <span class="p">,</span> <span class="nb">len</span><span class="p">(</span><span class="n">calibration_circuits</span><span class="p">))</span>
<span class="nb">print</span><span class="p">(</span><span class="n">calibration_circuits</span><span class="p">[</span><span class="mi">1</span><span class="p">]</span><span class="o">.</span><span class="n">get_commands</span><span class="p">())</span>
</pre></div>
</div>
</div>
<div class="cell_output docutils container">
<div class="output stream highlight-none notranslate"><div class="highlight"><pre><span></span>Number of calibration circuits:  32

[X node[4];, Barrier node[0], node[1], node[2], node[3], node[4];, Measure node[0] --&gt; c[0];, Measure node[1] --&gt; c[1];, Measure node[2] --&gt; c[2];, Measure node[3] --&gt; c[3];, Measure node[4] --&gt; c[4];]
</pre></div>
</div>
</div>
</div>
<p>Assuming SPAM correlation between all 5 qubits of the “ibmq_quito” device, there are a total of 32 calibration circuits total for constructing each basis state. Printing the commands of the second basis state preparation circuit, we see that the circuits simply apply X gates to the states of qubits initialised in the 0 state as appropriate.</p>
<p>To display the performance of SPAM correction in a controlled environment, we can construct a noise model with measurement errors from <code class="docutils literal notranslate"><span class="pre">qiskit-aer</span></code> and use it to define a simulator backend with known measurement noise.</p>
<p>First the <code class="xref py py-class docutils literal notranslate"><span class="pre">SpamCorrecter</span></code> is characterised using counts results for calibration circuits executed through the noisy backend of choice using <code class="xref py py-meth docutils literal notranslate"><span class="pre">SpamCorrecter.calculate_matrices()</span></code>. Once characterised, noisy counts for a circuit can be corrected using <code class="xref py py-meth docutils literal notranslate"><span class="pre">SpamCorrecter.correct_counts()</span></code>.</p>
<div class="jupyter_cell jupyter_container docutils container">
<div class="cell_input code_cell docutils container">
<div class="highlight-ipython3 notranslate"><div class="highlight"><pre><span></span><span class="kn">from</span> <span class="nn">pytket.extensions.qiskit</span> <span class="kn">import</span> <span class="n">AerBackend</span>
<span class="kn">from</span> <span class="nn">pytket</span> <span class="kn">import</span> <span class="n">Circuit</span>
<span class="kn">from</span> <span class="nn">pytket.utils.spam</span> <span class="kn">import</span> <span class="n">SpamCorrecter</span>

<span class="kn">from</span> <span class="nn">qiskit.providers.aer.noise</span> <span class="kn">import</span> <span class="n">NoiseModel</span>
<span class="kn">from</span> <span class="nn">qiskit.providers.aer.noise.errors</span> <span class="kn">import</span> <span class="n">depolarizing_error</span>

<span class="n">noise_model</span> <span class="o">=</span> <span class="n">NoiseModel</span><span class="p">()</span>
<span class="n">noise_model</span><span class="o">.</span><span class="n">add_readout_error</span><span class="p">([[</span><span class="mf">0.9</span><span class="p">,</span> <span class="mf">0.1</span><span class="p">],[</span><span class="mf">0.1</span><span class="p">,</span> <span class="mf">0.9</span><span class="p">]],</span> <span class="p">[</span><span class="mi">0</span><span class="p">])</span>
<span class="n">noise_model</span><span class="o">.</span><span class="n">add_readout_error</span><span class="p">([[</span><span class="mf">0.95</span><span class="p">,</span> <span class="mf">0.05</span><span class="p">],[</span><span class="mf">0.05</span><span class="p">,</span> <span class="mf">0.95</span><span class="p">]],</span> <span class="p">[</span><span class="mi">1</span><span class="p">])</span>
<span class="n">noise_model</span><span class="o">.</span><span class="n">add_quantum_error</span><span class="p">(</span><span class="n">depolarizing_error</span><span class="p">(</span><span class="mf">0.1</span><span class="p">,</span> <span class="mi">2</span><span class="p">),</span> <span class="p">[</span><span class="s2">&quot;cx&quot;</span><span class="p">],</span> <span class="p">[</span><span class="mi">0</span><span class="p">,</span> <span class="mi">1</span><span class="p">])</span>

<span class="n">noisy_backend</span> <span class="o">=</span> <span class="n">AerBackend</span><span class="p">(</span><span class="n">noise_model</span><span class="p">)</span>
<span class="n">noiseless_backend</span> <span class="o">=</span> <span class="n">AerBackend</span><span class="p">()</span>
<span class="n">spam_correcter</span> <span class="o">=</span> <span class="n">SpamCorrecter</span><span class="p">([</span><span class="n">noisy_backend</span><span class="o">.</span><span class="n">backend_info</span><span class="o">.</span><span class="n">architecture</span><span class="o">.</span><span class="n">nodes</span><span class="p">],</span> <span class="n">noisy_backend</span><span class="p">)</span>
<span class="n">calibration_circuits</span> <span class="o">=</span> <span class="n">spam_correcter</span><span class="o">.</span><span class="n">calibration_circuits</span><span class="p">()</span>

<span class="n">char_handles</span> <span class="o">=</span> <span class="n">noisy_backend</span><span class="o">.</span><span class="n">process_circuits</span><span class="p">(</span><span class="n">calibration_circuits</span><span class="p">,</span> <span class="mi">1000</span><span class="p">)</span>
<span class="n">char_results</span> <span class="o">=</span> <span class="n">noisy_backend</span><span class="o">.</span><span class="n">get_results</span><span class="p">(</span><span class="n">char_handles</span><span class="p">)</span>

<span class="n">spam_correcter</span><span class="o">.</span><span class="n">calculate_matrices</span><span class="p">(</span><span class="n">char_results</span><span class="p">)</span>

<span class="n">circ</span> <span class="o">=</span> <span class="n">Circuit</span><span class="p">(</span><span class="mi">2</span><span class="p">)</span><span class="o">.</span><span class="n">H</span><span class="p">(</span><span class="mi">0</span><span class="p">)</span><span class="o">.</span><span class="n">CX</span><span class="p">(</span><span class="mi">0</span><span class="p">,</span><span class="mi">1</span><span class="p">)</span><span class="o">.</span><span class="n">measure_all</span><span class="p">()</span>
<span class="n">circ</span> <span class="o">=</span> <span class="n">noisy_backend</span><span class="o">.</span><span class="n">get_compiled_circuit</span><span class="p">(</span><span class="n">circ</span><span class="p">)</span>
<span class="n">noisy_handle</span> <span class="o">=</span> <span class="n">noisy_backend</span><span class="o">.</span><span class="n">process_circuit</span><span class="p">(</span><span class="n">circ</span><span class="p">,</span> <span class="mi">1000</span><span class="p">)</span>
<span class="n">noisy_result</span> <span class="o">=</span> <span class="n">noisy_backend</span><span class="o">.</span><span class="n">get_result</span><span class="p">(</span><span class="n">noisy_handle</span><span class="p">)</span>
<span class="n">noiseless_handle</span> <span class="o">=</span> <span class="n">noiseless_backend</span><span class="o">.</span><span class="n">process_circuit</span><span class="p">(</span><span class="n">circ</span><span class="p">,</span> <span class="mi">1000</span><span class="p">)</span>
<span class="n">noiseless_result</span> <span class="o">=</span> <span class="n">noiseless_backend</span><span class="o">.</span><span class="n">get_result</span><span class="p">(</span><span class="n">noiseless_handle</span><span class="p">)</span>

<span class="n">circ_parallel_measure</span> <span class="o">=</span> <span class="n">spam_correcter</span><span class="o">.</span><span class="n">get_parallel_measure</span><span class="p">(</span><span class="n">circ</span><span class="p">)</span>
<span class="n">corrected_counts</span> <span class="o">=</span> <span class="n">spam_correcter</span><span class="o">.</span><span class="n">correct_counts</span><span class="p">(</span><span class="n">noisy_result</span><span class="p">,</span> <span class="n">circ_parallel_measure</span><span class="p">)</span>

<span class="nb">print</span><span class="p">(</span><span class="s1">&#39;Noisy Counts:&#39;</span><span class="p">,</span> <span class="n">noisy_result</span><span class="o">.</span><span class="n">get_counts</span><span class="p">())</span>
<span class="nb">print</span><span class="p">(</span><span class="s1">&#39;Corrected Counts:&#39;</span><span class="p">,</span> <span class="n">corrected_counts</span><span class="o">.</span><span class="n">get_counts</span><span class="p">())</span>
<span class="nb">print</span><span class="p">(</span><span class="s1">&#39;Noiseless Counts:&#39;</span><span class="p">,</span> <span class="n">noiseless_result</span><span class="o">.</span><span class="n">get_counts</span><span class="p">())</span>
</pre></div>
</div>
</div>
<div class="cell_output docutils container">
<<<<<<< HEAD
<div class="output stream highlight-none notranslate"><div class="highlight"><pre><span></span>Noisy Counts: Counter({(0, 0): 409, (1, 1): 408, (1, 0): 95, (0, 1): 88})
Corrected Counts: Counter({(1, 1): 473, (0, 0): 466, (1, 0): 40, (0, 1): 23})
Noiseless Counts: Counter({(0, 0): 516, (1, 1): 484})
=======
<div class="output stream highlight-none notranslate"><div class="highlight"><pre><span></span>Noisy Counts: Counter({(0, 0): 419, (1, 1): 396, (1, 0): 96, (0, 1): 89})
Corrected Counts: Counter({(0, 0): 470, (1, 1): 464, (1, 0): 36, (0, 1): 32})
Noiseless Counts: Counter({(0, 0): 518, (1, 1): 482})
>>>>>>> 2f0fb948
</pre></div>
</div>
</div>
</div>
<p>Despite the presence of additional noise, it is straightforward to see that the corrected counts results are closer to the expected noiseless counts than the original noisy counts. All that is required to use <code class="xref py py-class docutils literal notranslate"><span class="pre">SpamCorrecter</span></code> with a real device is the interchange of <code class="xref py py-class docutils literal notranslate"><span class="pre">AerBackend</span></code> with a real device backend, such as  <code class="xref py py-class docutils literal notranslate"><span class="pre">IBMQBackend</span></code>.</p>
<dl class="citation">
<dt class="label" id="wallman2015"><span class="brackets"><a class="fn-backref" href="#id2">Wallman2015</a></span></dt>
<dd><p>Wallman, J., Emerson, J., 2015. Noise tailoring for scalable quantum computation via randomized compiling. Phys. Rev. A 94, 052325 (2016).</p>
</dd>
<dt class="label" id="white2019"><span class="brackets"><a class="fn-backref" href="#id1">White2019</a></span></dt>
<dd><p>White, G., Hill, C., Hollenberg, L., 2019. Performance optimisation for drift-robust fidelity improvement of two-qubit gates. arXiv:1911.12096.</p>
</dd>
</dl>
</section>
</section>


              </div>
              
            </main>
            <footer class="footer-article noprint">
                
    <!-- Previous / next buttons -->
<div class='prev-next-area'>
    <a class='left-prev' id="prev-link" href="manual_compiler.html" title="previous page">
        <i class="fas fa-angle-left"></i>
        <div class="prev-next-info">
            <p class="prev-next-subtitle">previous</p>
            <p class="prev-next-title">Compilation</p>
        </div>
    </a>
    <a class='right-next' id="next-link" href="manual_assertion.html" title="next page">
    <div class="prev-next-info">
        <p class="prev-next-subtitle">next</p>
        <p class="prev-next-title">Assertion</p>
    </div>
    <i class="fas fa-angle-right"></i>
    </a>
</div>
            </footer>
        </div>
    </div>
    <div class="footer-content row">
        <footer class="col footer"><p>
  
    By Cambridge Quantum Computing Ltd<br/>
  
      &copy; Copyright 2020-2023 Cambridge Quantum Computing Ltd.<br/>
</p>
        </footer>
    </div>
    
</div>


      </div>
    </div>
  
  <!-- Scripts loaded after <body> so the DOM is not blocked -->
  <script src="_static/scripts/pydata-sphinx-theme.js?digest=1999514e3f237ded88cf"></script>


  </body>
</html><|MERGE_RESOLUTION|>--- conflicted
+++ resolved
@@ -894,15 +894,9 @@
 </div>
 </div>
 <div class="cell_output docutils container">
-<<<<<<< HEAD
 <div class="output stream highlight-none notranslate"><div class="highlight"><pre><span></span>Noisy Counts: Counter({(0, 0): 409, (1, 1): 408, (1, 0): 95, (0, 1): 88})
 Corrected Counts: Counter({(1, 1): 473, (0, 0): 466, (1, 0): 40, (0, 1): 23})
 Noiseless Counts: Counter({(0, 0): 516, (1, 1): 484})
-=======
-<div class="output stream highlight-none notranslate"><div class="highlight"><pre><span></span>Noisy Counts: Counter({(0, 0): 419, (1, 1): 396, (1, 0): 96, (0, 1): 89})
-Corrected Counts: Counter({(0, 0): 470, (1, 1): 464, (1, 0): 36, (0, 1): 32})
-Noiseless Counts: Counter({(0, 0): 518, (1, 1): 482})
->>>>>>> 2f0fb948
 </pre></div>
 </div>
 </div>
